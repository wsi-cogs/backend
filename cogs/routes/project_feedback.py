--- conflicted
+++ resolved
@@ -21,14 +21,7 @@
 
 from typing import Dict
 
-<<<<<<< HEAD
-from aiohttp import web
-from aiohttp.web_exceptions import HTTPInternalServerError
-from aiohttp.web_request import Request
-from aiohttp.web_response import Response
-=======
 from aiohttp.web import Request, Response, HTTPForbidden, HTTPInternalServerError
->>>>>>> 6917a8dd
 from aiohttp_jinja2 import template
 
 from cogs.common.constants import GRADES
@@ -76,10 +69,6 @@
 
 
 @permit("view_projects_predeadline")
-<<<<<<< HEAD
-async def on_submit(request: Request) -> Response:
-    user = request["user"]
-=======
 async def on_submit(request:Request) -> Response:
     """
     TODO Docstring
@@ -90,19 +79,13 @@
     :param request:
     :return:
     """
->>>>>>> 6917a8dd
     db = request.app["db"]
     user = request["user"]
     mail = request.app["mailer"]
 
     project_id = int(request.match_info["project_id"])
-<<<<<<< HEAD
-    project = db.get_project_id(project_id)
-    # TODO: Change Responses to Exceptions
-=======
     project = db.get_project_by_id(project_id)
 
->>>>>>> 6917a8dd
     if user not in (project.supervisor, project.cogs_marker):
         raise HTTPForbidden(text="You aren't assigned to mark this project")
 
@@ -116,14 +99,6 @@
         raise HTTPForbidden(text="You have already marked this project")
 
     post = await request.post()
-<<<<<<< HEAD
-    grade = ProjectGrade(grade_id=int(post["options"])-1,
-                         good_feedback=sanitise(post["good"]),
-                         bad_feedback=sanitise(post["bad"]),
-                         general_feedback=sanitise(post["general"]))
-    db.add(grade)
-    db.session.flush()
-=======
 
     grade = ProjectGrade(
         grade_id         = int(post["options"]) - 1,
@@ -134,7 +109,6 @@
     db.add(grade)
     db.session.flush()
 
->>>>>>> 6917a8dd
     if user == project.supervisor:
         project.supervisor_feedback_id = grade.id
 
@@ -143,21 +117,6 @@
 
     else:
         # Should never happen because we're already checked they are
-<<<<<<< HEAD
-        raise HTTPInternalServerError(text="Not logged in as right user")
-    db.commit()
-    mail.send(project.student,
-              "feedback_given",
-              project=project,
-              grade=grade,
-              marker=user)
-    for user in db.get_users_by_permission("create_project_groups"):
-        mail.send(user,
-                  "feedback_given",
-                  project=project,
-                  grade=grade,
-                  marker=user)
-=======
         # FIXME This isn't really a 500 error; it's more like a 403
         raise HTTPInternalServerError(text="Not logged in as right user")
 
@@ -166,7 +125,6 @@
     mail.send(project.student, "feedback_given", project=project, grade=grade, marker=user)
     for user in db.get_users_by_permission("create_project_groups"):
         mail.send(user, "feedback_given", project=project, grade=grade, marker=user)
->>>>>>> 6917a8dd
 
     # TODO This doesn't seem like an appropriate response...
     return Response(status=200, text="/")